--- conflicted
+++ resolved
@@ -1,20 +1,11 @@
 # This file is part of pydidas.
 #
-<<<<<<< HEAD
 # Copyright 2023, Helmholtz-Zentrum Hereon
 # SPDX-License-Identifier: GPL-3.0-only
 #
 # pydidas is free software: you can redistribute it and/or modify
 # it under the terms of the GNU General Public License version 3 as
 # published by the Free Software Foundation.
-=======
-# Copyright 2021-, Helmholtz-Zentrum Hereon
-# SPDX-License-Identifier: GPL-3.0-only
-#
-# pydidas is free software: you can redistribute it and/or modify
-# it under the terms of the GNU General Public License version 3 as published by
-# the Free Software Foundation.
->>>>>>> 3d5b6d71
 #
 # Pydidas is distributed in the hope that it will be useful,
 # but WITHOUT ANY WARRANTY; without even the implied warranty of
@@ -30,7 +21,6 @@
 """
 
 __author__ = "Malte Storm"
-<<<<<<< HEAD
 __copyright__ = "Copyright 2023, Helmholtz-Zentrum Hereon"
 __license__ = "GPL-3.0-only"
 __maintainer__ = "Malte Storm"
@@ -40,16 +30,6 @@
     "CropHistogramOutliers",
     "ChangeCanvasToData",
     "ExpandCanvas",
-=======
-__copyright__ = "Copyright 2021-, Helmholtz-Zentrum Hereon"
-__license__ = "GPL-3.0-only"
-__maintainer__ = "Malte Storm"
-__status__ = "Development"
-__all__ = [
-    "ChangeCanvasToData",
-    "ExpandCanvas",
-    "CropHistogramOutliers",
->>>>>>> 3d5b6d71
     "PydidasLoadImageAction",
     "PydidasGetDataInfoAction",
 ]
@@ -165,7 +145,6 @@
         image = self.plot.getActiveImage()
         if not isinstance(image, silx.gui.plot.items.ColormapMixIn):
             return
-
         colormap = image.getColormap()
         colormap.setAutoscaleMode(Colormap.STDDEV3)
         colormap.setVMin(None)
@@ -234,7 +213,6 @@
             _index_stop2 = max(1, np.where(_cumcounts2 <= _fraction_high)[0].size)
 
             _cmap_limit_high = _edges2[_index_stop2]
-<<<<<<< HEAD
 
         if _fraction_low > 0:
             _counts, _edges = np.histogram(_data[np.isfinite(_data)], bins=4096)
@@ -243,16 +221,6 @@
 
             _counts2, _edges2 = np.histogram(
                 _data, bins=32768, range=(_edges[0], _edges[_index_stop])
-=======
-
-        if _fraction_low > 0:
-            _counts, _edges = np.histogram(_data[np.isfinite(_data)], bins=4096)
-            _cumcounts = np.cumsum(_counts / _data.size)
-            _index_stop = np.where(_fraction_low <= _cumcounts)[0].size
-
-            _counts2, _edges2 = np.histogram(
-                _data, bins=32768, range=(0, _edges[_index_stop])
->>>>>>> 3d5b6d71
             )
             _cumcounts2 = np.cumsum(_counts2 / _data.size)
             _index_stop2 = max(1, np.where(_cumcounts2 <= _fraction_low)[0].size)
